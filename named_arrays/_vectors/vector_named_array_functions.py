from typing import Callable, TypeVar
import numpy as np
import numpy.typing as npt
import matplotlib.axes
import astropy.units as u
import named_arrays as na
import named_arrays._scalars.scalar_named_array_functions
from . import vectors

__all__ = [
    "ASARRAY_LIKE_FUNCTIONS",
    "RANDOM_FUNCTIONS",
    "PLT_PLOT_LIKE_FUNCTIONS",
    "HANDLED_FUNCTIONS",
    "random",
    "plt_plot_like",
]

InputT = TypeVar("InputT", bound="float | u.Quantity | na.AbstractVectorArray")
OutputT = TypeVar("OutputT", bound="float | u.Quantity | na.AbstractVectorArray")

ASARRAY_LIKE_FUNCTIONS = named_arrays._scalars.scalar_named_array_functions.ASARRAY_LIKE_FUNCTIONS
RANDOM_FUNCTIONS = named_arrays._scalars.scalar_named_array_functions.RANDOM_FUNCTIONS
PLT_PLOT_LIKE_FUNCTIONS = named_arrays._scalars.scalar_named_array_functions.PLT_PLOT_LIKE_FUNCTIONS
HANDLED_FUNCTIONS = dict()


def _implements(function: Callable):
    """Register a __named_array_function__ implementation for AbstractScalarArray objects."""
    def decorator(func):
        HANDLED_FUNCTIONS[function] = func
        return func
    return decorator


def asarray_like(
        func: Callable,
        a: float | u.Quantity | na.AbstractScalar | na.AbstractVectorArray,
        dtype: None | type | np.dtype = None,
        order: None | str = None,
        *,
        like: None | na.AbstractVectorArray = None,
) -> None | na.AbstractVectorArray:

    if isinstance(a, na.AbstractArray):
        if isinstance(a, na.AbstractVectorArray):
            if isinstance(like, na.AbstractArray):
                if isinstance(like, na.AbstractVectorArray):
                    if a.type_explicit == like.type_explicit:
                        components_a = a.components
                        components_like = like.components
                        type_like = like.type_explicit
                    else:
                        return NotImplemented
                elif isinstance(like, na.AbstractScalar):
                    components_a = a.components
                    components_like = {c: like for c in components_a}
                    type_like = a.type_explicit
                else:
                    return NotImplemented
            else:
                components_a = a.components
                components_like = {c: like for c in components_a}
                type_like = a.type_explicit
        elif isinstance(a, na.AbstractScalar):
            if isinstance(like, na.AbstractVectorArray):
                components_like = like.components
                components_a = {c: a for c in components_like}
                type_like = like.type_explicit
            else:
                return NotImplemented
        else:
            return NotImplemented
    else:
        if isinstance(like, na.AbstractVectorArray):
            components_like = like.components
            components_a = {c: a for c in components_like}
            type_like = like.type_explicit
        else:
            return NotImplemented

    return type_like.from_components({
        c: func(
            a=components_a[c],
            dtype=dtype,
            order=order,
            like=components_like[c],
        ) for c in components_like
    })


@_implements(na.arange)
def arange(
        start: float | complex | u.Quantity | na.AbstractScalar | na.AbstractVectorArray,
        stop: float | complex | u.Quantity | na.AbstractScalar | na.AbstractVectorArray,
        axis: str | na.AbstractVectorArray,
        step: int | na.AbstractVectorArray = 1,
):
    prototype = vectors._prototype(start, stop, axis, step)

    start = vectors._normalize(start, prototype)
    stop = vectors._normalize(stop, prototype)
    axis = vectors._normalize(axis, prototype)
    step = vectors._normalize(step, prototype)

    components_start = start.components
    components_stop = stop.components
    components_axis = axis.components
    components_step = step.components

    components = {
        c: na.arange(
            start=components_start[c],
            stop=components_stop[c],
            axis=components_axis[c],
            step=components_step[c],
        )
        for c in components_start
    }

    return prototype.type_explicit.from_components(components)


@_implements(na.unit)
def unit(a: na.AbstractVectorArray) -> None | u.UnitBase | na.AbstractVectorArray:
    components = a.components
    components = {c: na.unit(components[c]) for c in components}
    iter_components = iter(components)
    component_0 = components[next(iter_components)]
    if all(component_0 == components[c] for c in components):
        return component_0
    else:
        components = {c: 1 if components[c] is None else 1 * components[c] for c in components}
        return a.type_explicit.from_components(components,)


@_implements(na.unit_normalized)
def unit_normalized(a: na.AbstractVectorArray) -> u.UnitBase | na.AbstractVectorArray:
    components = a.components
    components = {c: na.unit_normalized(components[c]) for c in components}
    iter_components = iter(components)
    component_0 = components[next(iter_components)]
    if all(component_0 == components[c] for c in components):
        return component_0
    else:
        return a.type_explicit.from_components(components)


def random(
        func: Callable,
        *args: float | u.Quantity |na.AbstractScalar | na.AbstractVectorArray,
        shape_random: None | dict[str, int] = None,
        seed: None | int = None,
        **kwargs: float | u.Quantity |na.AbstractScalar | na.AbstractVectorArray,
):
    try:
        prototype = vectors._prototype(*args, *kwargs.values())
        args = tuple(vectors._normalize(arg, prototype) for arg in args)
        kwargs = {k: vectors._normalize(kwargs[k], prototype) for k in kwargs}
    except na.VectorTypeError:
        return NotImplemented

    components_prototype = prototype.components

    components_args = {c: tuple(arg.components[c] for arg in args) for c in components_prototype}
    components_kwargs = {c: {k: kwargs[k].components[c] for k in kwargs} for c in components_prototype}

    components = {
        c: func(
            *components_args[c],
            shape_random=shape_random,
            seed=seed,
            **components_kwargs[c],
        )
        for c in prototype.components
    }

    return prototype.type_explicit.from_components(components)


<<<<<<< HEAD
@_implements(na.jacobian)
def jacobian(
        function: Callable[[InputT], OutputT],
        x: InputT,
        dx: None | InputT = None,
        like: None | OutputT = None,
) -> na.AbstractVectorArray | na.AbstractMatrixArray:

    f = function(x)

    if like is None:
        like = f

    type_x = x.type_explicit

    if isinstance(x, na.AbstractVectorArray):

        components_x = x.components
        components_dx = dx.components

        if isinstance(f, na.AbstractVectorArray):

            components_f = f.components

            components_result = {c: type_x() for c in components_f}

            for c_x in components_x:
                components_x0 = components_x.copy()
                components_x0[c_x] = components_x0[c_x] + components_dx[c_x]
                x0 = type_x.from_components(components_x0)
                f0 = function(x0)
                df = f - f0
                for c_f in components_result:
                    components_result[c_f].components[c_x] = df.components[c_f] / components_dx[c_x]

            result = like.type_matrix.from_components(components_result)

        elif isinstance(f, na.AbstractScalar):

            components_result = dict()

            for c_x in components_x:
                components_x0 = components_x.copy()
                components_x0[c_x] = components_x0[c_x] + components_dx[c_x]
                x0 = type_x.from_components(components_x0)
                f0 = function(x0)
                df = f - f0
                components_result[c_x] = df / components_dx[c_x]

            result = type_x.from_components(components_result)

        else:
            return NotImplemented

    elif isinstance(x, na.AbstractScalar):
        return named_arrays._scalars.scalar_named_array_functions.jacobian(
            function=function,
            x=x,
            dx=dx,
            like=like,
        )

    else:
        return NotImplemented

    return result
=======
def plt_plot_like(
        func: Callable,
        *args: na.AbstractCartesian2dVectorArray,
        ax: None | matplotlib.axes.Axes | na.ScalarArray[npt.NDArray[matplotlib.axes.Axes]] = None,
        axis: None | str = None,
        where: bool | na.AbstractScalarArray = True,
        components: None | tuple[str, ...] = None,
        **kwargs,
) -> na.ScalarArray[npt.NDArray[None | matplotlib.artist.Artist]]:

    if len(args) != 1:
        return NotImplemented

    a, = args

    if not isinstance(a, na.AbstractVectorArray):
        return NotImplemented

    a = a.cartesian_nd

    components_a = a.components

    if components is None:
        components = components_a

    args = tuple(na.as_named_array(components_a[c]) for c in components)

    return func(
        *args,
        ax=ax,
        axis=axis,
        where=where,
        **kwargs,
    )
>>>>>>> ec254f4b
<|MERGE_RESOLUTION|>--- conflicted
+++ resolved
@@ -178,74 +178,6 @@
     return prototype.type_explicit.from_components(components)
 
 
-<<<<<<< HEAD
-@_implements(na.jacobian)
-def jacobian(
-        function: Callable[[InputT], OutputT],
-        x: InputT,
-        dx: None | InputT = None,
-        like: None | OutputT = None,
-) -> na.AbstractVectorArray | na.AbstractMatrixArray:
-
-    f = function(x)
-
-    if like is None:
-        like = f
-
-    type_x = x.type_explicit
-
-    if isinstance(x, na.AbstractVectorArray):
-
-        components_x = x.components
-        components_dx = dx.components
-
-        if isinstance(f, na.AbstractVectorArray):
-
-            components_f = f.components
-
-            components_result = {c: type_x() for c in components_f}
-
-            for c_x in components_x:
-                components_x0 = components_x.copy()
-                components_x0[c_x] = components_x0[c_x] + components_dx[c_x]
-                x0 = type_x.from_components(components_x0)
-                f0 = function(x0)
-                df = f - f0
-                for c_f in components_result:
-                    components_result[c_f].components[c_x] = df.components[c_f] / components_dx[c_x]
-
-            result = like.type_matrix.from_components(components_result)
-
-        elif isinstance(f, na.AbstractScalar):
-
-            components_result = dict()
-
-            for c_x in components_x:
-                components_x0 = components_x.copy()
-                components_x0[c_x] = components_x0[c_x] + components_dx[c_x]
-                x0 = type_x.from_components(components_x0)
-                f0 = function(x0)
-                df = f - f0
-                components_result[c_x] = df / components_dx[c_x]
-
-            result = type_x.from_components(components_result)
-
-        else:
-            return NotImplemented
-
-    elif isinstance(x, na.AbstractScalar):
-        return named_arrays._scalars.scalar_named_array_functions.jacobian(
-            function=function,
-            x=x,
-            dx=dx,
-            like=like,
-        )
-
-    else:
-        return NotImplemented
-
-    return result
-=======
 def plt_plot_like(
         func: Callable,
         *args: na.AbstractCartesian2dVectorArray,
@@ -280,4 +212,71 @@
         where=where,
         **kwargs,
     )
->>>>>>> ec254f4b
+
+
+@_implements(na.jacobian)
+def jacobian(
+        function: Callable[[InputT], OutputT],
+        x: InputT,
+        dx: None | InputT = None,
+        like: None | OutputT = None,
+) -> na.AbstractVectorArray | na.AbstractMatrixArray:
+
+    f = function(x)
+
+    if like is None:
+        like = f
+
+    type_x = x.type_explicit
+
+    if isinstance(x, na.AbstractVectorArray):
+
+        components_x = x.components
+        components_dx = dx.components
+
+        if isinstance(f, na.AbstractVectorArray):
+
+            components_f = f.components
+
+            components_result = {c: type_x() for c in components_f}
+
+            for c_x in components_x:
+                components_x0 = components_x.copy()
+                components_x0[c_x] = components_x0[c_x] + components_dx[c_x]
+                x0 = type_x.from_components(components_x0)
+                f0 = function(x0)
+                df = f - f0
+                for c_f in components_result:
+                    components_result[c_f].components[c_x] = df.components[c_f] / components_dx[c_x]
+
+            result = like.type_matrix.from_components(components_result)
+
+        elif isinstance(f, na.AbstractScalar):
+
+            components_result = dict()
+
+            for c_x in components_x:
+                components_x0 = components_x.copy()
+                components_x0[c_x] = components_x0[c_x] + components_dx[c_x]
+                x0 = type_x.from_components(components_x0)
+                f0 = function(x0)
+                df = f - f0
+                components_result[c_x] = df / components_dx[c_x]
+
+            result = type_x.from_components(components_result)
+
+        else:
+            return NotImplemented
+
+    elif isinstance(x, na.AbstractScalar):
+        return named_arrays._scalars.scalar_named_array_functions.jacobian(
+            function=function,
+            x=x,
+            dx=dx,
+            like=like,
+        )
+
+    else:
+        return NotImplemented
+
+    return result